import { FastifyRequest, FastifyReply } from 'fastify';
import { ParcelService } from './parcel.service';
import {
  ListParcelsQuery,
  GetParcelByIdParams,
  UpdateParcelStatusParams,
  UpdateParcelStatusBody
} from './parcel.types';
<<<<<<< HEAD
=======
import { sendSuccess, sendError } from '../../handlers/response.handler'; // Import new handlers
>>>>>>> 876b050a

export class ParcelController {
  private parcelService: ParcelService;

  constructor() {
    this.parcelService = new ParcelService();
  }

  async listParcels(
    request: FastifyRequest<{ Querystring: ListParcelsQuery }>,
    reply: FastifyReply
  ): Promise<void> {
    try {
      const query = request.query;
      const { parcels, total } = await this.parcelService.findMany(query);
<<<<<<< HEAD

      const response = ParcelService.toListResponse(parcels, total, query.page || 1, query.pageSize || 10);
      reply.send(response);
=======
      const responseData = ParcelService.toListResponse(parcels, total, query.page || 1, query.pageSize || 10);
      sendSuccess(reply, responseData);
>>>>>>> 876b050a
    } catch (error) {
      // request.log.error(error, 'Error listing parcels'); // Logging is now handled by sendError
      sendError(reply, 'internalError', error as Error, 'Failed to list parcels.');
    }
  }

  async getParcelById(
    request: FastifyRequest<{ Params: GetParcelByIdParams }>,
    reply: FastifyReply
  ): Promise<void> {
    try {
      const { id } = request.params;
      const parcel = await this.parcelService.findOneById(id);

      if (!parcel) {
        sendError(reply, 'notFound', undefined, 'Parcel not found.');
        return;
      }
      sendSuccess(reply, ParcelService.toResponse(parcel));
    } catch (error) {
      // request.log.error(error, 'Error getting parcel by ID');
      sendError(reply, 'internalError', error as Error, 'Failed to retrieve parcel.');
    }
  }

  async updateParcelStatus(
    request: FastifyRequest<{ Params: UpdateParcelStatusParams; Body: UpdateParcelStatusBody }>,
    reply: FastifyReply
  ): Promise<void> {
    try {
      const { id } = request.params;
      const { status, notify } = request.body;

      // Basic input validation example (though schema validation should catch this)
      // if (!status) {
      //   sendError(reply, 'validationFail', undefined, 'Status is required in the body.');
      //   return;
      // }

      const updatedParcel = await this.parcelService.updateStatus(id, status, notify);

      if (!updatedParcel) {
        // This could be 'notFound' or a specific business logic error like 'conflict' if status cannot be updated
        sendError(reply, 'notFound', undefined, 'Parcel not found or status not changed.');
        return;
      }
      sendSuccess(reply, ParcelService.toResponse(updatedParcel));
    } catch (error) {
      // request.log.error(error, 'Error updating parcel status');
      // Consider if some errors from service layer should map to different error keys
      // e.g. if service throws a specific "VersionConflictError" -> sendError(reply, 'conflict', error)
      sendError(reply, 'internalError', error as Error, 'Failed to update parcel status.');
    }
  }
}<|MERGE_RESOLUTION|>--- conflicted
+++ resolved
@@ -6,10 +6,7 @@
   UpdateParcelStatusParams,
   UpdateParcelStatusBody
 } from './parcel.types';
-<<<<<<< HEAD
-=======
 import { sendSuccess, sendError } from '../../handlers/response.handler'; // Import new handlers
->>>>>>> 876b050a
 
 export class ParcelController {
   private parcelService: ParcelService;
@@ -25,14 +22,8 @@
     try {
       const query = request.query;
       const { parcels, total } = await this.parcelService.findMany(query);
-<<<<<<< HEAD
-
-      const response = ParcelService.toListResponse(parcels, total, query.page || 1, query.pageSize || 10);
-      reply.send(response);
-=======
       const responseData = ParcelService.toListResponse(parcels, total, query.page || 1, query.pageSize || 10);
       sendSuccess(reply, responseData);
->>>>>>> 876b050a
     } catch (error) {
       // request.log.error(error, 'Error listing parcels'); // Logging is now handled by sendError
       sendError(reply, 'internalError', error as Error, 'Failed to list parcels.');
