--- conflicted
+++ resolved
@@ -150,23 +150,13 @@
           {loading ? (
             <>
               <CustomerTableSkeleton />
-<<<<<<< HEAD
-              <div className="mt-4">
-                <CustomerPagination />
-              </div>
-=======
->>>>>>> 03a796c9
             </>
           ) : (
             <>
               <CustomerTable table={table} />
-<<<<<<< HEAD
-              <CustomerPagination />
-=======
               <div className="mt-4">
                 <CustomerPagination />
               </div>
->>>>>>> 03a796c9
             </>
           )}
         </div>
